<a style="vertical-align:middle">
<img src="https://raw.githubusercontent.com/PKief/vscode-material-icon-theme/ec559a9f6bfd399b82bb44393651661b08aaf7ba/icons/folder-markdown-open.svg" width="100"; style="vertical-align:middle" />
<span style="vertical-align:middle">
<h1>OpenAI Auto Markdown Docs</h1></span></a>

<<<<<<< HEAD
> This project generates a clean and structured Markdown template to kickstart your machine learning projects.
> 
> Leverages OpenAI API models to convert Python code to natural language, providing boilerplate summaries for our codebase.

---
## Software and Packages
=======
### *Work In Progress: [this image](https://github.com/eli64s/gpt_auto_markdown_docs/blob/main/data/docs/current_status.png) is what OpenAI produces so far.*
>>>>>>> 1b55c974


![Python](https://img.shields.io/badge/Python-3776AB.svg?style=for-the-badge&logo=Python&logoColor=white)
![Pandas](https://img.shields.io/badge/pandas-150458.svg?style=for-the-badge&logo=pandas&logoColor=white)
![HTML](https://img.shields.io/badge/HTML5-E34F26.svg?style=for-the-badge&logo=HTML5&logoColor=white)
![Bash](https://img.shields.io/badge/GNU%20Bash-4EAA25.svg?style=for-the-badge&logo=GNU-Bash&logoColor=white)
![markdown](https://img.shields.io/badge/Markdown-000000?style=for-the-badge&logo=markdown&logoColor=white)

![Pytest](https://img.shields.io/badge/Pytest-0A9EDC.svg?style=for-the-badge&logo=Pytest&logoColor=white)
![DVC](https://img.shields.io/badge/DVC-13ADC7.svg?style=for-the-badge&logo=DVC&logoColor=white)
![pre-commit](https://img.shields.io/badge/pre-commit-FAB040?style=for-the-badge&logo=precommit&logoColor=FAB040)
![prettier](https://img.shields.io/badge/prettier-1A2C34?style=for-the-badge&logo=prettier&logoColor=F7BA3E)
![GitHub](https://img.shields.io/badge/GitHub-181717.svg?style=for-the-badge&logo=GitHub&logoColor=white)

---

## Overview

> I'm using the base GPT-3 model Davinci to translate a given repositoru of Python code to documentaion, aiming to generate boilerplate Markdown docs for my projects. The image below contains a sample of what this project produces so far.

![GPT-3](output/docs/gpt_python_to_language.png)

## Prerequisites
### 🤖 OpenAI API
1. [OpenAI](https://beta.openai.com/docs/introduction) - generate API key on OpenAI's website.
### 🛡 Shields.io (optional)
- [Shields.io](https://shields.io/)
### Automate Docstrings (optional)
- [Autodocstrings: Repository](https://github.com/cdesarmeaux/autodocstrings)
  
---
## Usage

```Bash
# 1. Clone GitHub repository.
git clone https://github.com/king-technologies/Project-Initiator.git && cd gpt_auto_markdown_docs

# 2. Setup conda virtual environment.
make conda

# 3. Run the model.
bash scripts/run_model.sh
```

<a style="vertical-align:middle">
<img src="https://raw.githubusercontent.com/PKief/vscode-material-icon-theme/ec559a9f6bfd399b82bb44393651661b08aaf7ba/icons/folder-github-open.svg" width="100"; style="vertical-align:middle" />
<span style="vertical-align:middle">
<h2>Repository</h2></span></a>

```shell
.
├── Makefile
├── README.md
├── configs
│   ├── __init__.py
│   ├── api
│   │   └── gpt.yaml
│   ├── config.yaml
│   ├── input
│   │   ├── github.yaml
│   │   └── local.yaml
│   └── logger
│       └── logger.yaml
├── data
│   └── output
│       └── docs.csv
├── notebooks
│   └── data_checks.ipynb
├── pyproject.toml
├── requirements.txt
├── setup
│   └── setup.sh
├── setup.py
└── src
    ├── __init__.py
    ├── logger.py
    ├── main.py
    ├── model.py
    └── processor.py
```
<body>
<a style="vertical-align:middle">
<img src="https://raw.githubusercontent.com/PKief/vscode-material-icon-theme/ec559a9f6bfd399b82bb44393651661b08aaf7ba/icons/folder-src-open.svg" width="100"; style="vertical-align:middle" />
<span style="vertical-align:middle">
<h2>Modules (src)</h2></span></a>
<dl>
    <dt><b><i>processor.py</i></b></dt>
    <dd>This Python script contains functions to clone a codebase from a given URL, create a temporary directory, and parse the codebase into a dictionary. The clone_codebase() function clones the codebase from the given URL into the temporary directory created by the get_tmpdir() function. The parse_codebase() function then reads all the Python files in the codebase and stores them in a dictionary with the file path as the key and the file contents as the value.</dd>
</dl>

<dl>
    <dt><b><i>logger.py</i></b></dt>
    <dd>This Python script sets up a logger with a ColoredFormatter, which allows for different log levels to be printed in different colors. It also sets the log level to DEBUG, which will print all log messages.</dd>
</dl>

<dl>
    <dt><b><i>model.py</i></b></dt>
    <dd>This script uses the OpenAI API to generate a summary of a Python script. It takes in a dictionary of files and code as an argument and loops through each file and code. It then creates a prompt for the OpenAI API to generate a summary of the code. The script then stores the summary in a list and returns the list of summaries.</dd>
</dl>

<dl>
    <dt><b><i>builder.py</i></b></dt>
    <dd>This script creates an HTML page with information about OpenAI Auto Markdown Docs. It imports the Pandas library and reads a CSV file containing the names of scripts and their descriptions. It then creates an HTML page with a header, a section for software and packages, a section for the repository structure, and a section for the roadmap. It also includes images and badges for the software and packages.</dd>
</dl>

<dl>
    <dt><b><i>main.py</i></b></dt>
    <dd>This Python script uses the hydra library to set up a configuration file, then uses the pathlib library to create a directory for the output. It uses the markdownify library to convert HTML documents to markdown documents. It then uses the builder, logger, model, and processor modules to clone a codebase from a given URL, parse the codebase, convert the code to text, and create HTML and markdown documents. Finally, it logs a message that the code-to-language</dd>
</dl>
</body>

## Roadmap

- Implement data version control - dvc.

---
## Licenses, Copyrights & Trademarks

- [References](https://github.com/simple-icons/simple-icons/blob/develop/DISCLAIMER.md#licenses-copyrights--trademarks)

---<|MERGE_RESOLUTION|>--- conflicted
+++ resolved
@@ -3,16 +3,12 @@
 <span style="vertical-align:middle">
 <h1>OpenAI Auto Markdown Docs</h1></span></a>
 
-<<<<<<< HEAD
 > This project generates a clean and structured Markdown template to kickstart your machine learning projects.
 > 
 > Leverages OpenAI API models to convert Python code to natural language, providing boilerplate summaries for our codebase.
 
 ---
 ## Software and Packages
-=======
-### *Work In Progress: [this image](https://github.com/eli64s/gpt_auto_markdown_docs/blob/main/data/docs/current_status.png) is what OpenAI produces so far.*
->>>>>>> 1b55c974
 
 
 ![Python](https://img.shields.io/badge/Python-3776AB.svg?style=for-the-badge&logo=Python&logoColor=white)
